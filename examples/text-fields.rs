/*
 * Copyright (c) 2017 Boucher, Antoni <bouanto@zoho.com>
 *
 * Permission is hereby granted, free of charge, to any person obtaining a copy of
 * this software and associated documentation files (the "Software"), to deal in
 * the Software without restriction, including without limitation the rights to
 * use, copy, modify, merge, publish, distribute, sublicense, and/or sell copies of
 * the Software, and to permit persons to whom the Software is furnished to do so,
 * subject to the following conditions:
 *
 * The above copyright notice and this permission notice shall be included in all
 * copies or substantial portions of the Software.
 *
 * THE SOFTWARE IS PROVIDED "AS IS", WITHOUT WARRANTY OF ANY KIND, EXPRESS OR
 * IMPLIED, INCLUDING BUT NOT LIMITED TO THE WARRANTIES OF MERCHANTABILITY, FITNESS
 * FOR A PARTICULAR PURPOSE AND NONINFRINGEMENT. IN NO EVENT SHALL THE AUTHORS OR
 * COPYRIGHT HOLDERS BE LIABLE FOR ANY CLAIM, DAMAGES OR OTHER LIABILITY, WHETHER
 * IN AN ACTION OF CONTRACT, TORT OR OTHERWISE, ARISING FROM, OUT OF OR IN
 * CONNECTION WITH THE SOFTWARE OR THE USE OR OTHER DEALINGS IN THE SOFTWARE.
 */

extern crate gtk;
#[macro_use]
extern crate relm;
#[macro_use]
extern crate relm_derive;

use gtk::{
    ContainerExt,
    EditableSignals,
    Entry,
    EntryExt,
    Inhibit,
    Label,
    WidgetExt,
    Window,
    WindowType,
};
use gtk::Orientation::Vertical;
use relm::{Relm, Widget};

use self::Msg::*;

#[derive(Clone)]
struct Model {
    content: String,
}

#[derive(Msg)]
enum Msg {
    Change,
    Quit,
}

#[derive(Clone)]
struct Win {
    input: Entry,
    label: Label,
    window: Window,
}

impl Widget for Win {
    type Model = Model;
    type ModelParam = ();
    type Msg = Msg;
    type Root = Window;

    fn model(_: ()) -> Model {
        Model {
            content: String::new(),
        }
    }

    fn root(&self) -> &Self::Root {
        &self.window
    }

    fn update(&mut self, event: Msg, model: &mut Model) {
        match event {
            Change => {
                model.content = self.input.get_text().unwrap().chars().rev().collect();
                self.label.set_text(&model.content);
            },
            Quit => gtk::main_quit(),
        }
    }

<<<<<<< HEAD
    fn view(relm: Relm<Msg>, _model: &Self::Model) -> Self {
=======
    fn view(relm: &RemoteRelm<Self>, _model: &Self::Model) -> Self {
>>>>>>> 443b820e
        let vbox = gtk::Box::new(Vertical, 0);

        let input = Entry::new();
        vbox.add(&input);

        let label = Label::new(None);
        vbox.add(&label);

        let window = Window::new(WindowType::Toplevel);

        window.add(&vbox);

        window.show_all();

        connect!(relm, input, connect_changed(_), Change);
        connect!(relm, window, connect_delete_event(_, _) (Some(Quit), Inhibit(false)));

        Win {
            input: input,
            label: label,
            window: window,
        }
    }
}

fn main() {
    Win::run(()).unwrap();
}<|MERGE_RESOLUTION|>--- conflicted
+++ resolved
@@ -85,11 +85,7 @@
         }
     }
 
-<<<<<<< HEAD
-    fn view(relm: Relm<Msg>, _model: &Self::Model) -> Self {
-=======
-    fn view(relm: &RemoteRelm<Self>, _model: &Self::Model) -> Self {
->>>>>>> 443b820e
+    fn view(relm: &Relm<Self>, _model: &Self::Model) -> Self {
         let vbox = gtk::Box::new(Vertical, 0);
 
         let input = Entry::new();
