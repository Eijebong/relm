--- conflicted
+++ resolved
@@ -62,11 +62,7 @@
     fn update(&mut self, _msg: (), _model: &mut ()) {
     }
 
-<<<<<<< HEAD
-    fn view(_relm: Relm<DummyMsg>, _model: &()) -> Self {
-=======
-    fn view(_relm: RemoteRelm<()>, _model: &()) -> Self {
->>>>>>> 80e422ff
+    fn view(_relm: Relm<()>, _model: &()) -> Self {
         let button = gtk::Button::new_with_label("+");
         Button {
             button: button,
@@ -104,11 +100,7 @@
     fn update(&mut self, _event: (), _model: &mut ()) {
     }
 
-<<<<<<< HEAD
-    fn view(_relm: Relm<DummyMsg>, _model: &Self::Model) -> Self {
-=======
-    fn view(_relm: RemoteRelm<()>, _model: &Self::Model) -> Self {
->>>>>>> 80e422ff
+    fn view(_relm: Relm<()>, _model: &Self::Model) -> Self {
         let event_box = EventBox::new();
         let vbox = gtk::Box::new(Vertical, 0);
         event_box.add(&vbox);
