--- conflicted
+++ resolved
@@ -87,11 +87,7 @@
         }
     }
 
-<<<<<<< HEAD
-    fn view(relm: Relm<TextMsg>, _model: &TextModel) -> Self {
-=======
-    fn view(relm: &RemoteRelm<Text>, _model: &TextModel) -> Self {
->>>>>>> 443b820e
+    fn view(relm: &Relm<Self>, _model: &TextModel) -> Self {
         let vbox = gtk::Box::new(Vertical, 0);
 
         let input = Entry::new();
@@ -158,11 +154,7 @@
         }
     }
 
-<<<<<<< HEAD
-    fn view(relm: Relm<CounterMsg>, _model: &Model) -> Self {
-=======
-    fn view(relm: &RemoteRelm<Counter>, _model: &Model) -> Self {
->>>>>>> 443b820e
+    fn view(relm: &Relm<Self>, _model: &Model) -> Self {
         let vbox = gtk::Box::new(Vertical, 0);
 
         let plus_button = Button::new_with_label("+");
@@ -217,11 +209,7 @@
         }
     }
 
-<<<<<<< HEAD
-    fn view(relm: Relm<Msg>, _model: &()) -> Win {
-=======
-    fn view(relm: &RemoteRelm<Self>, _model: &()) -> Win {
->>>>>>> 443b820e
+    fn view(relm: &Relm<Self>, _model: &()) -> Win {
         let window = Window::new(WindowType::Toplevel);
 
         let hbox = gtk::Box::new(Horizontal, 0);
