/*
 * Copyright (c) 2017 Boucher, Antoni <bouanto@zoho.com>
 *
 * Permission is hereby granted, free of charge, to any person obtaining a copy of
 * this software and associated documentation files (the "Software"), to deal in
 * the Software without restriction, including without limitation the rights to
 * use, copy, modify, merge, publish, distribute, sublicense, and/or sell copies of
 * the Software, and to permit persons to whom the Software is furnished to do so,
 * subject to the following conditions:
 *
 * The above copyright notice and this permission notice shall be included in all
 * copies or substantial portions of the Software.
 *
 * THE SOFTWARE IS PROVIDED "AS IS", WITHOUT WARRANTY OF ANY KIND, EXPRESS OR
 * IMPLIED, INCLUDING BUT NOT LIMITED TO THE WARRANTIES OF MERCHANTABILITY, FITNESS
 * FOR A PARTICULAR PURPOSE AND NONINFRINGEMENT. IN NO EVENT SHALL THE AUTHORS OR
 * COPYRIGHT HOLDERS BE LIABLE FOR ANY CLAIM, DAMAGES OR OTHER LIABILITY, WHETHER
 * IN AN ACTION OF CONTRACT, TORT OR OTHERWISE, ARISING FROM, OUT OF OR IN
 * CONNECTION WITH THE SOFTWARE OR THE USE OR OTHER DEALINGS IN THE SOFTWARE.
 */

#![feature(proc_macro)]

extern crate gtk;
#[macro_use]
extern crate relm;
#[macro_use]
extern crate relm_derive;

use gtk::{
    Cast,
    ContainerExt,
    Inhibit,
    IsA,
    Object,
    PackType,
    WidgetExt,
};
use gtk::Orientation::Vertical;
use gtk::WindowType::Toplevel;
use relm::{Component, ContainerWidget, Relm, Widget};
use relm::gtk_ext::BoxExtManual;

use self::Msg::*;

#[derive(Msg)]
pub enum ButtonMsg {
}

#[derive(Clone)]
struct Button {
    button: gtk::Button,
}

impl Widget for Button {
    type Model = ();
    type ModelParam = ();
    type Msg = ButtonMsg;
    type Root = gtk::Button;

    fn model(_: ()) -> () {
    }

    fn root(&self) -> &Self::Root {
        &self.button
    }

    fn on_add<W: IsA<gtk::Widget> + IsA<Object>>(&self, parent: W) {
        let parent: gtk::Box = parent
            .upcast::<gtk::Widget>()
            .downcast()
            .expect("Button widget must be added in a gtk::Box");
        parent.set_child_expand(&self.button, false);
        parent.set_child_fill(&self.button, true);
        parent.set_child_pack_type(&self.button, PackType::Start);
        parent.set_child_padding(&self.button, 10);
        parent.set_child_position(&self.button, 0);
    }

    fn update(&mut self, _msg: ButtonMsg, _model: &mut ()) {
    }

<<<<<<< HEAD
    fn view(_relm: Relm<ButtonMsg>, _model: &Self::Model) -> Self {
=======
    fn view(_relm: &RemoteRelm<Self>, _model: &Self::Model) -> Self {
>>>>>>> 443b820e
        let button = gtk::Button::new_with_label("+");

        Button {
            button: button,
        }
    }
}

#[derive(Msg)]
pub enum Msg {
    Quit,
}

#[derive(Clone)]
struct Win {
    button: Component<Button>,
    window: gtk::Window,
}

impl Widget for Win {
    type Model = ();
    type ModelParam = ();
    type Msg = Msg;
    type Root = gtk::Window;

    fn model(_: ()) -> () {
    }

    fn root(&self) -> &Self::Root {
        &self.window
    }

    fn update(&mut self, event: Msg, _model: &mut ()) {
        match event {
            Quit => gtk::main_quit(),
        }
    }

<<<<<<< HEAD
    fn view(relm: Relm<Msg>, _model: &Self::Model) -> Self {
=======
    fn view(relm: &RemoteRelm<Self>, _model: &Self::Model) -> Self {
>>>>>>> 443b820e
        let window = gtk::Window::new(Toplevel);
        let vbox = gtk::Box::new(Vertical, 0);
        window.add(&vbox);
        let label = gtk::Label::new(Some("0"));
        vbox.add(&label);
        let button = gtk::Button::new_with_label("-");
        vbox.add(&button);
        let relm_button = vbox.add_widget::<Button, _>(&relm, ());
        connect!(relm, window, connect_delete_event(_, _) (Some(Msg::Quit), Inhibit(false)));
        window.show_all();

        Win {
            button: relm_button,
            window: window,
        }
    }
}

fn main() {
    Win::run(()).unwrap();
}<|MERGE_RESOLUTION|>--- conflicted
+++ resolved
@@ -80,11 +80,7 @@
     fn update(&mut self, _msg: ButtonMsg, _model: &mut ()) {
     }
 
-<<<<<<< HEAD
-    fn view(_relm: Relm<ButtonMsg>, _model: &Self::Model) -> Self {
-=======
-    fn view(_relm: &RemoteRelm<Self>, _model: &Self::Model) -> Self {
->>>>>>> 443b820e
+    fn view(_relm: &Relm<Self>, _model: &Self::Model) -> Self {
         let button = gtk::Button::new_with_label("+");
 
         Button {
@@ -123,11 +119,7 @@
         }
     }
 
-<<<<<<< HEAD
-    fn view(relm: Relm<Msg>, _model: &Self::Model) -> Self {
-=======
-    fn view(relm: &RemoteRelm<Self>, _model: &Self::Model) -> Self {
->>>>>>> 443b820e
+    fn view(relm: &Relm<Self>, _model: &Self::Model) -> Self {
         let window = gtk::Window::new(Toplevel);
         let vbox = gtk::Box::new(Vertical, 0);
         window.add(&vbox);
