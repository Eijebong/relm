= Relm

Asynchronous, GTK+-based, GUI library, inspired by Elm, written in Rust.

*Relm only works on nightly since it depends on the feature `conservative_impl_trait`.*

*This library is in alpha stage: it has not been thoroughly tested and its API may change at any time.*

image:https://img.shields.io/travis/antoyo/relm/master.svg[link="https://travis-ci.org/antoyo/relm"]
image:https://img.shields.io/appveyor/ci/antoyo/relm/master.svg[link="https://ci.appveyor.com/project/antoyo/relm"]
//image:https://img.shields.io/coveralls/antoyo/relm.svg[link="https://coveralls.io/github/antoyo/relm"]
image:https://img.shields.io/crates/v/relm.svg[link="https://crates.io/crates/relm"]
image:https://img.shields.io/badge/rust-documentation-blue.svg[link="https://docs.rs/relm/"]
image:https://img.shields.io/crates/d/relm.svg[link="https://crates.io/crates/relm"]
image:https://img.shields.io/crates/l/relm.svg[link="LICENSE"]

== Requirements

Since relm is based on GTK+, you need this library on your system in order to use it.

See http://gtk-rs.org/docs-src/requirements[this page] for information on how to install GTK+.

== Usage

First, add this to you `Cargo.toml`:

[source,bash]
----
relm = "0.5.0"
----

Next, add this to your crate:

[source,rust]
----
extern crate gtk;
#[macro_use]
extern crate relm;
#[macro_use]
extern crate relm_derive;

use relm::{Relm, Widget};
----

Then, create your model:

[source,rust]
----
#[derive(Clone)]
struct Model {
    // …
}
----

The model contains the data related to a `Widget`. It may be updated by the `Widget::update` function.

Create your message `enum`:

[source,rust]
----
#[derive(Msg)]
enum Msg {
    // …
    Quit,
}
----

Messages are sent to `Widget::update` to indicate that an event happened. The model can be updated when an event is received.

Create a `struct` which represents a `Widget` which contains the GTK+ widgets (in this case, the main window of the application):

[source,rust]
----
struct Win {
    // …
    window: Window,
}
----

To make this `struct` a relm `Widget` that can be shown by the library, implement the `Widget` trait:

[source,rust]
----
impl Widget for Win {
    type Model = Model;
    type Msg = Msg;
    type Root = Window;

    // Return the initial model.
    fn model() -> Model {
        Model {
        }
    }

    // Return the root of this widget.
    fn root(&self) -> &Self::Root {
        &self.window
    }

    // The model may be updated when a message is received.
    // Widgets may also be updated in this function.
    // Futures and streams can be connected to send a message when a value is ready.
    fn update(&mut self, event: Msg, model: &mut Model) {
        match event {
             SomeEvent => {
                 let future = create_future();
                 relm.connect_exec_ignore_err(future, SomeEvent);
             },
            Quit => gtk::main_quit(),
        }
    }

    // Create the widgets.
<<<<<<< HEAD
    fn view(relm: Relm<Msg>, _model: &Self::Model) -> Self {
=======
    fn view(relm: &RemoteRelm<Self>, _model: &Self::Model) -> Self {
>>>>>>> 443b820e
        // GTK+ widgets are used normally within a `Widget`.
        let window = Window::new(WindowType::Toplevel);
        // Connect the signal `delete_event` to send the `Quit` message.
        connect!(relm, window, connect_delete_event(_, _) (Some(Quit), Inhibit(false)));
        // There is also a `connect!()` macro for GTK+ events that does not need a
        // value to be returned in the callback.
        window.show_all();
        Win {
            window: window,
        }
    }

    // The next method is optional.

    // Futures and streams can be connected when the `Widget` is created in the
    // `subscriptions()` method.
    // fn subscriptions(relm: &Relm<Msg>) {
    //     let stream = Interval::new(Duration::from_secs(1), relm.handle()).unwrap();
    //     relm.connect_exec_ignore_err(stream, Tick);
    // }
}
----

Finally, show this `Widget` by calling `relm::run()`:

[source,rust]
----
fn main() {
    relm::run::<Win>().unwrap();
}
----

=== `#[widget]` attribute

For the nightly users, a `#[widget]` attribute is provided to simplify the creation of a widget.

This attribute does the following:

 * Provide a `view!` macro to create the widget with a declarative syntax.
 * Automatically create the `fn container()`, `type Msg`, `type Model` and `type Root` items.
 * Automatically insert the call to `Widget::set_property()` in the `update()` function when assigning to an attribute of the model.
 * Automatically create the `Widget` `struct`.

Here is an example using this attribute:

[source,rust]
----
#[widget]
impl Widget for Win {
    fn model() -> Model {
        Model {
            counter: 0,
        }
    }

    fn update(&mut self, event: Msg, model: &mut Model) {
        match event {
            // A call to self.label1.set_text() is automatically inserted by the
            // attribute every time the model.counter attribute is updated.
            Decrement => model.counter -= 1,
            Increment => model.counter += 1,
            Quit => gtk::main_quit(),
        }
    }

    view! {
        gtk::Window {
            gtk::Box {
                orientation: Vertical,
                gtk::Button {
                    // By default, an event with one paramater is assumed.
                    clicked => Increment,
                    // Hence, the previous line is equivalent to:
                    // clicked(_) => Increment,
                    label: "+",
                },
                gtk::Label {
                    // Bind the text property of this Label to the counter attribute
                    // of the model.
                    // Every time the counter attribute is updated, the text property
                    // will be updated too.
                    text: &model.counter.to_string(),
                },
                gtk::Button {
                    clicked => Decrement,
                    label: "-",
                },
            },
            // Use a tuple when you want to both send a message and return a value to
            // the GTK+ callback.
            delete_event(_, _) => (Quit, Inhibit(false)),
        }
    }
}
----

NOTE: The `struct Win` is now automatically created by the attribute, as are the function `container()` and the types `Model`, `Msg` and `Container`.
You can still provide the method and the types if needed, but you cannot create the `struct`.

WARNING: The `#[widget]` makes the generated `struct` public: hence, the corresponding model and message types must be public too.

[WARNING]
====
Your program might be slower when using this attribute because the code generation is simple.
For instance, the following code
[source,rust]
----
fn update(&mut self, event: Msg, model: &mut Model) {
    for _ in 0..100 {
        model.counter += 1;
    }
}
----
will generate this function:
[source,rust]
----
fn update(&mut self, event: Msg, model: &mut Model) {
    for _ in 0..100 {
        model.counter += 1;
        self.label1.set_text(&model.counter.to_string());
    }
}
----
====

[WARNING]
====
Also, the `set_property()` calls are currently only inserted when assigning to an attribute of the model.
For instance, the following code
[source,rust]
----
fn update(&mut self, event: Msg, model: &mut Model) {
    model.text.push_str("Text");
}
----
will not work as expected.

Please use the following variation if needed.
[source,rust]
----
fn update(&mut self, event: Msg, model: &mut Model) {
    model.text += "Text";
}
----
====

For more information about how you can use relm, you can take a look at the https://github.com/antoyo/relm/tree/master/examples[examples].

== Projects using `relm`

 * https://github.com/sanpii/yellow-pitaya[Yellow Pitaya]
 * https://github.com/juchiast/gameoflife[Game of Life]
 * https://github.com/sebasmagri/rusty-sounds[Rusty Sounds]<|MERGE_RESOLUTION|>--- conflicted
+++ resolved
@@ -111,11 +111,7 @@
     }
 
     // Create the widgets.
-<<<<<<< HEAD
-    fn view(relm: Relm<Msg>, _model: &Self::Model) -> Self {
-=======
-    fn view(relm: &RemoteRelm<Self>, _model: &Self::Model) -> Self {
->>>>>>> 443b820e
+    fn view(relm: &Relm<Self>, _model: &Self::Model) -> Self {
         // GTK+ widgets are used normally within a `Widget`.
         let window = Window::new(WindowType::Toplevel);
         // Connect the signal `delete_event` to send the `Quit` message.
@@ -132,7 +128,7 @@
 
     // Futures and streams can be connected when the `Widget` is created in the
     // `subscriptions()` method.
-    // fn subscriptions(relm: &Relm<Msg>) {
+    // fn subscriptions(relm: &Relm<Self>) {
     //     let stream = Interval::new(Duration::from_secs(1), relm.handle()).unwrap();
     //     relm.connect_exec_ignore_err(stream, Tick);
     // }
