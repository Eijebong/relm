--- conflicted
+++ resolved
@@ -95,11 +95,7 @@
         }
     }
 
-<<<<<<< HEAD
-    fn view(relm: Relm<Msg>, _model: &Self::Model) -> Self {
-=======
-    fn view(relm: &RemoteRelm<Self>, _model: &Self::Model) -> Self {
->>>>>>> 443b820e
+    fn view(relm: &Relm<Self>, _model: &Self::Model) -> Self {
         // Create the view using the normal GTK+ method calls.
         let vbox = gtk::Box::new(Vertical, 0);
 
