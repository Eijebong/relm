--- conflicted
+++ resolved
@@ -190,11 +190,7 @@
                                 add_model_param(&mut i, &mut self.model_param_type);
                                 new_items.push(i);
                             },
-<<<<<<< HEAD
-                            "init_view" | "on_add" | "subscriptions" | "update_command" => new_items.push(i),
-=======
-                            "init_view" | "subscriptions" => new_items.push(i),
->>>>>>> 46b7735a
+                            "init_view" | "on_add" | "subscriptions" => new_items.push(i),
                             "update" => {
                                 self.widget_msg_type = Some(get_second_param_type(&sig));
                                 self.update_method = Some(i)
